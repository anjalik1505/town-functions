--- conflicted
+++ resolved
@@ -24,22 +24,15 @@
         - friendId: The ID of the user to add as a friend
     
     Returns:
-<<<<<<< HEAD
         An AddFriendResponse containing:
         - status: "ok" for success, "error" for failure
         - message: A description of the result or error
     
     Raises:
-        No exceptions are raised; errors are returned in the response object.
-=======
-    - Success message with appropriate HTTP status code
-    
-    HTTP Status Codes:
-    - 404: Friend profile not found
-    - 400: Invalid request (e.g., trying to add yourself as a friend)
-    - 409: Conflict (e.g., friend relationship already exists)
-    - 500: Server error during operation
->>>>>>> ba46f61e
+        404: Friend profile not found
+        400: Invalid request (e.g., trying to add yourself as a friend)
+        409: Conflict (e.g., friend relationship already exists)
+        500: Server error during operation
     """
     db = firestore.client()
 
@@ -47,56 +40,17 @@
     friend_id = request.validated_params.friendId
     current_user_id = request.user_id
 
-<<<<<<< HEAD
-    # Check if the friend profile exists
-    friend_profile_ref = db.collection("profiles").document(friend_id)
-=======
     # Validate input parameters
     if friend_id == current_user_id:
         abort(400, description="Cannot add yourself as a friend")
 
     # Check if friend profile exists
     friend_profile_ref = db.collection(Collections.PROFILES).document(friend_id)
->>>>>>> ba46f61e
     friend_profile = friend_profile_ref.get()
 
     if not friend_profile.exists:
         abort(404, description="Friend profile not found")
 
-<<<<<<< HEAD
-    # Prevent users from adding themselves as friends
-    if friend_id == current_user_id:
-        return AddFriendResponse(
-            status="error",
-            message="Cannot add yourself as a friend"
-        )
-
-    # Create references to both sides of the friendship relationship
-    current_user_friend_ref = db.collection(f"profiles/{current_user_id}/friends").document(friend_id)
-    friend_user_ref = db.collection(f"profiles/{friend_id}/friends").document(current_user_id)
-
-    # Use a batch write to ensure atomicity
-    batch = db.batch()
-
-    # Prepare the friendship data
-    friend_data = {
-        "status": "accepted",
-        "created_at": SERVER_TIMESTAMP
-    }
-
-    # Add both friendship documents in a single batch
-    batch.set(current_user_friend_ref, friend_data)
-    batch.set(friend_user_ref, friend_data)
-
-    # Commit the batch
-    batch.commit()
-
-    # Return success response
-    return AddFriendResponse(
-        status="ok",
-        message="Friend added."
-    )
-=======
     # Check if friendship already exists
     current_user_friend_ref = db.collection(f"{Collections.PROFILES}/{current_user_id}/{Collections.FRIENDS}").document(
         friend_id)
@@ -129,5 +83,4 @@
     except Exception as e:
         # Log the error but don't expose details to the client
         print(f"Error adding friend: {str(e)}")
-        abort(500, description="Internal server error")
->>>>>>> ba46f61e
+        abort(500, description="Internal server error")