from firebase_admin import firestore
from models.constants import Collections, UpdateFields
from models.data_models import UpdatesResponse, Update


def get_my_updates(request) -> UpdatesResponse:
    """
    Retrieves the current user's updates in a paginated format.
    
    This function fetches updates created by the authenticated user from the Firestore
    database. The updates are returned in descending order by creation time (newest first)
    and support pagination for efficient data loading.
    
    Args:
        request: The Flask request object containing:
                - user_id: The authenticated user's ID (attached by authentication middleware)
                - validated_params: Pagination parameters containing:
                    - limit: Maximum number of updates to return
                    - after_timestamp: Timestamp for pagination
    
    Query Parameters:
        - limit: Maximum number of updates to return (default: 20, min: 1, max: 100)
        - after_timestamp: Timestamp for pagination in ISO format (e.g. "2025-01-01T12:00:00Z")
    
    Returns:
        An UpdatesResponse containing:
        - A list of updates belonging to the current user
        - A next_timestamp for pagination (if more results are available)
    """
    db = firestore.client()

    # Get pagination parameters from the validated request
    validated_params = getattr(request, 'validated_params', None)
    limit = validated_params.limit if validated_params else 20
    after_timestamp = validated_params.after_timestamp if validated_params else None

<<<<<<< HEAD
    # Build the query for the user's updates
    query = db.collection("updates") \
        .where("created_by", "==", request.user_id) \
        .order_by("created_at", "desc") \
=======
    query = db.collection(Collections.UPDATES) \
        .where(UpdateFields.CREATED_BY, "==", request.user_id) \
        .order_by(UpdateFields.CREATED_AT, direction=firestore.Query.DESCENDING) \
>>>>>>> ba46f61e
        .limit(limit)

    # Apply pagination if an after_timestamp is provided
    if after_timestamp:
<<<<<<< HEAD
        query = query.start_after({"created_at": after_timestamp})
=======
        try:
            query = query.start_after({UpdateFields.CREATED_AT: after_timestamp})
        except Exception as e:
            print(f"Error applying pagination: {str(e)}")
>>>>>>> ba46f61e

    # Execute the query
    docs = query.stream()

    updates = []
    last_timestamp = None

    # Process the query results
    for doc in docs:
        doc_data = doc.to_dict()
        created_at = doc_data.get(UpdateFields.CREATED_AT, "")

        # Track the last timestamp for pagination
        if created_at:
            last_timestamp = created_at

        # Convert Firestore document to Update model
        updates.append(Update(
            updateId=doc.id,
            created_by=doc_data.get(UpdateFields.CREATED_BY, request.user_id),
            content=doc_data.get(UpdateFields.CONTENT, ""),
            group_ids=doc_data.get(UpdateFields.GROUP_IDS, []),
            sentiment=doc_data.get(UpdateFields.SENTIMENT, 0),
            created_at=created_at
        ))

    # Set up pagination for the next request
    next_timestamp = None
    if last_timestamp and len(updates) == limit:
        next_timestamp = last_timestamp

    return UpdatesResponse(
        updates=updates,
        next_timestamp=next_timestamp
    )<|MERGE_RESOLUTION|>--- conflicted
+++ resolved
@@ -34,28 +34,14 @@
     limit = validated_params.limit if validated_params else 20
     after_timestamp = validated_params.after_timestamp if validated_params else None
 
-<<<<<<< HEAD
-    # Build the query for the user's updates
-    query = db.collection("updates") \
-        .where("created_by", "==", request.user_id) \
-        .order_by("created_at", "desc") \
-=======
     query = db.collection(Collections.UPDATES) \
         .where(UpdateFields.CREATED_BY, "==", request.user_id) \
         .order_by(UpdateFields.CREATED_AT, direction=firestore.Query.DESCENDING) \
->>>>>>> ba46f61e
         .limit(limit)
 
     # Apply pagination if an after_timestamp is provided
     if after_timestamp:
-<<<<<<< HEAD
         query = query.start_after({"created_at": after_timestamp})
-=======
-        try:
-            query = query.start_after({UpdateFields.CREATED_AT: after_timestamp})
-        except Exception as e:
-            print(f"Error applying pagination: {str(e)}")
->>>>>>> ba46f61e
 
     # Execute the query
     docs = query.stream()
