--- conflicted
+++ resolved
@@ -35,12 +35,7 @@
     limit = validated_params.limit if validated_params else 20
     after_timestamp = validated_params.after_timestamp if validated_params else None
 
-<<<<<<< HEAD
-    # Retrieve the user's profile to get their group memberships
-    user_doc = db.collection("profiles").document(request.user_id).get()
-=======
     user_doc = db.collection(Collections.PROFILES).document(request.user_id).get()
->>>>>>> ba46f61e
 
     # Return empty response if user profile doesn't exist
     if not user_doc.exists:
@@ -54,16 +49,9 @@
     if not group_ids:
         return FeedResponse(updates=[])
 
-<<<<<<< HEAD
-    # Build the query for updates from the user's groups
-    query = db.collection("updates") \
-        .where("group_ids", "array-contains-any", group_ids) \
-        .order_by("created_at", "desc") \
-=======
     query = db.collection(Collections.UPDATES) \
         .where(UpdateFields.GROUP_IDS, "array-contains-any", group_ids) \
         .order_by(UpdateFields.CREATED_AT, direction=firestore.Query.DESCENDING) \
->>>>>>> ba46f61e
         .limit(limit)
 
     # Apply pagination if an after_timestamp is provided
