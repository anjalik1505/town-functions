--- conflicted
+++ resolved
@@ -27,14 +27,10 @@
         404: If the user's profile does not exist in the database
     """
     db = firestore.client()
-<<<<<<< HEAD
 
     # Get the user's profile document
-    profile_ref = db.collection('profiles').document(request.user_id)
+    profile_ref = db.collection(Collections.PROFILES.value).document(request.user_id)
     profile_doc = profile_ref.get()
-=======
-    profile_ref = db.collection(Collections.PROFILES.value).document(request.user_id)
->>>>>>> ba46f61e
 
     # Check if the profile exists
     if not profile_doc.exists:
@@ -43,12 +39,7 @@
     # Extract profile data
     profile_data = profile_doc.to_dict() or {}
 
-<<<<<<< HEAD
-    # Get summary data from the summary subcollection
-    summary_doc = next(profile_ref.collection('summary').limit(1).stream(), None)
-=======
     summary_doc = next(profile_ref.collection(Collections.SUMMARY.value).limit(1).stream(), None)
->>>>>>> ba46f61e
     summary_data = summary_doc.to_dict() if summary_doc else {}
 
     # Construct and return the profile response
