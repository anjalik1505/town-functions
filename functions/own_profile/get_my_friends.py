from firebase_admin import firestore
from models.constants import Collections, ProfileFields, FriendFields, Status
from models.data_models import FriendsResponse, Friend


def get_my_friends(request) -> FriendsResponse:
    """
    Retrieves the current user's friends with "accepted" status.
    
    This function fetches all friendship relationships for the authenticated user
    that have an "accepted" status. For each friend, it retrieves their basic profile
    information (id, name, avatar) from the profiles collection.
    
    Args:
        request: The Flask request object containing:
                - user_id: The authenticated user's ID (attached by authentication middleware)
    
    Returns:
        A FriendsResponse containing:
        - A list of Friend objects with basic profile information for each friend
    """
    db = firestore.client()

<<<<<<< HEAD
    # Query for friends with "accepted" status
    friends_ref = db.collection(f"profiles/{request.user_id}/friends") \
        .where("status", "==", "accepted") \
=======
    friends_ref = db.collection(f"{Collections.PROFILES}/{request.user_id}/{Collections.FRIENDS}") \
        .where(FriendFields.STATUS, "==", Status.ACCEPTED) \
>>>>>>> ba46f61e
        .stream()

    friends = []

<<<<<<< HEAD
    # Process each friend document
    for doc in friends_ref:
        friend_user_id = doc.id

        # Retrieve the friend's profile information
        profile_ref = db.collection("profiles").document(friend_user_id).get()

        # Only include friends with existing profiles
        if profile_ref.exists:
            profile_data = profile_ref.to_dict() or {}

            # Create Friend object with basic profile data
=======
    for doc in friends_ref:
        friend_user_id = doc.id

        profile_ref = db.collection(Collections.PROFILES).document(friend_user_id).get()

        if profile_ref.exists:
            profile_data = profile_ref.to_dict() or {}

>>>>>>> ba46f61e
            friends.append(Friend(
                id=friend_user_id,
                name=profile_data.get(ProfileFields.NAME, ""),
                avatar=profile_data.get(ProfileFields.AVATAR, "")
            ))

<<<<<<< HEAD
    # Return the list of friends
=======
>>>>>>> ba46f61e
    return FriendsResponse(
        friends=friends
    )<|MERGE_RESOLUTION|>--- conflicted
+++ resolved
@@ -21,32 +21,12 @@
     """
     db = firestore.client()
 
-<<<<<<< HEAD
-    # Query for friends with "accepted" status
-    friends_ref = db.collection(f"profiles/{request.user_id}/friends") \
-        .where("status", "==", "accepted") \
-=======
     friends_ref = db.collection(f"{Collections.PROFILES}/{request.user_id}/{Collections.FRIENDS}") \
         .where(FriendFields.STATUS, "==", Status.ACCEPTED) \
->>>>>>> ba46f61e
         .stream()
 
     friends = []
 
-<<<<<<< HEAD
-    # Process each friend document
-    for doc in friends_ref:
-        friend_user_id = doc.id
-
-        # Retrieve the friend's profile information
-        profile_ref = db.collection("profiles").document(friend_user_id).get()
-
-        # Only include friends with existing profiles
-        if profile_ref.exists:
-            profile_data = profile_ref.to_dict() or {}
-
-            # Create Friend object with basic profile data
-=======
     for doc in friends_ref:
         friend_user_id = doc.id
 
@@ -55,17 +35,13 @@
         if profile_ref.exists:
             profile_data = profile_ref.to_dict() or {}
 
->>>>>>> ba46f61e
             friends.append(Friend(
                 id=friend_user_id,
                 name=profile_data.get(ProfileFields.NAME, ""),
                 avatar=profile_data.get(ProfileFields.AVATAR, "")
             ))
 
-<<<<<<< HEAD
     # Return the list of friends
-=======
->>>>>>> ba46f61e
     return FriendsResponse(
         friends=friends
     )