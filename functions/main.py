# Welcome to Cloud Functions for Firebase for Python!
# To get started, simply uncomment the below code or create your own.
# Deploy with `firebase deploy`
<<<<<<< HEAD
=======
import functools
>>>>>>> ba46f61e
import json

from firebase_admin import initialize_app, firestore, auth
from firebase_functions import https_fn
from flask import Flask, request, jsonify, abort
from pydantic import ValidationError
from werkzeug.exceptions import HTTPException
from werkzeug.wrappers import Response

<<<<<<< HEAD
from functions.pydantic_models import GetPaginatedRequest, AddFriendRequest
from functions.user_profile.get_user_updates import get_user_updates
=======
from models.pydantic_models import GetPaginatedRequest, AddFriendRequest
>>>>>>> ba46f61e
from own_profile.add_friend import add_friend
from own_profile.add_user import add_user
from own_profile.get_my_feeds import get_my_feeds
from own_profile.get_my_friends import get_my_friends
from own_profile.get_my_profile import get_my_profile
from own_profile.get_my_updates import get_my_updates
from user_profile.get_user_profile import get_user_profile

initialize_app()
app = Flask(__name__)


@https_fn.on_request()
def on_request_example(req: https_fn.Request) -> https_fn.Response:
    return https_fn.Response("Hello world!")


@https_fn.on_request()
def on_get_feeds(req: https_fn.Request) -> https_fn.Response:
    db = firestore.client()
    feeds_ref = db.collection("feeds").get()

    full_data = []

    for doc in feeds_ref:
        feed_data = {"id": doc.id, **doc.to_dict()}

        # Fetch related user document
        user_id = feed_data.get("user_id")
        user_data = {}
        if user_id:
            user_doc = db.collection("profiles").document(user_id).get()
            if user_doc.exists:
                user_data = {"user": user_doc.to_dict()}

        # Fetch related update document
        update_id = feed_data.get("update_id")
        update_data = {}
        if update_id:
            update_doc = db.collection(f"profiles/{user_id}/user_posts").document(update_id).get()
            if update_doc.exists:
                update_data = {"update": update_doc.to_dict()}

        # Merge the feed, user, and update data
        full_data.append({**feed_data, **user_data, **update_data})

    return https_fn.Response(
        json.dumps(full_data),
        mimetype="application/json"
    )


@https_fn.on_request()
def on_get_feeds2(req: https_fn.Request) -> https_fn.Response:
    db = firestore.Client()
    feeds_ref = db.collection("feeds").stream()

    feed_data_list = []
    user_ids = set()
    update_requests = []

    # First, prepare a batch of user and update reads
    for doc in feeds_ref:
        feed_data = {"id": doc.id, **doc.to_dict()}
        feed_data_list.append(feed_data)

        user_id = feed_data.get("user_id")
        update_id = feed_data.get("update_id")

        if user_id:
            user_ids.add(user_id)
        if user_id and update_id:
            update_requests.append((user_id, update_id))

    # Batch fetch users
    user_docs = db.get_all([db.collection("users").document(uid) for uid in user_ids])
    users = {doc.id: doc.to_dict() for doc in user_docs if doc.exists}

    # Batch fetch updates from nested collections
    update_docs = db.get_all(
        [db.collection(f"profiles/{user_id}/user_posts").document(update_id)
         for user_id, update_id in update_requests]
    )
    updates = {f"{doc.reference.parent.parent.id}-{doc.id}": doc.to_dict() for doc in update_docs if doc.exists}

    # Merge data
    full_data = []
    for feed_data in feed_data_list:
        user_id = feed_data.get("user_id")
        update_id = feed_data.get("update_id")
        combined_data = {
            **feed_data,
            "user": users.get(user_id, {}),
            "update": updates.get(f"{user_id}-{update_id}", {})
        }
        full_data.append(combined_data)

    return https_fn.Response(
        json.dumps(full_data),
        mimetype="application/json"
    )


def authenticate_request():
    """
    Verifies Firebase ID token from Authorization header and attaches uid to request.
    """
    auth_header = request.headers.get('Authorization')
    if not auth_header:
        abort(401, description="Authentication required: valid Firebase ID token needed")

    parts = auth_header.split()
    if parts[0].lower() == 'bearer' and len(parts) == 2:
        token = parts[1]
    else:
        token = auth_header

    try:
        # Verify the Firebase ID token
        decoded_token = auth.verify_id_token(token)
        # Extract the Firebase user ID from the token
        user_id = decoded_token.get('uid')
        if not user_id:
            abort(401, description="Authentication required: valid Firebase ID token needed")
        # Attach user_id to the request for downstream usage
        request.user_id = user_id
    except Exception as e:
        abort(401, description=f"Authentication failed: {str(e)}")


@app.before_request
def before_request():
    authenticate_request()


def handle_errors(validate_request=False):
    """
    A decorator for route handlers that provides consistent error handling.
    
    Args:
        validate_request: If True, ValidationError will be caught and return 400.
                          If False, ValidationError will be propagated.
    """

    def decorator(f):
        @functools.wraps(f)
        def wrapper(*args, **kwargs):
            try:
                return f(*args, **kwargs)
            except ValidationError as e:
                if validate_request:
                    abort(400, description="Invalid request parameters")
                else:
                    # If we don't handle validation here, re-raise it
                    raise
            except HTTPException as e:
                # Re-raise HTTP exceptions so they're properly returned to the client
                app.logger.error(f"Error in {f.__name__}: {str(e)}")
                raise
            except Exception as e:
                # For any other exceptions, return a generic 500 error
                app.logger.error(f"Error in {f.__name__}: {str(e)}")
                abort(500, description="Internal server error")

        return wrapper

    return decorator


@app.route('/')
@handle_errors()
def index():
    # Reject all requests to the root endpoint
    abort(403, description="Forbidden")


@app.route('/me/profile', methods=['GET'])
@handle_errors()
def my_profile():
    return get_my_profile(request).to_json()


@app.route('/me/profile', methods=['POST'])
@handle_errors()
def create_user_profile():
    return add_user(request).to_json()


@app.route('/me/updates', methods=['GET'])
@handle_errors(validate_request=True)
def my_updates():
    args_dict = request.args.to_dict(flat=True)
    request.validated_params = GetPaginatedRequest.model_validate(args_dict)
    return get_my_updates(request).to_json()


@app.route('/me/feed', methods=['GET'])
@handle_errors(validate_request=True)
def my_feed():
    args_dict = request.args.to_dict(flat=True)
    request.validated_params = GetPaginatedRequest.model_validate(args_dict)
    return get_my_feeds(request).to_json()


@app.route('/me/friends', methods=['GET'])
@handle_errors()
def my_friends():
    return get_my_friends(request).to_json()


@app.route('/me/friends', methods=['POST'])
@handle_errors(validate_request=True)
def add_my_friend():
    data = request.get_json()
    if not data:
        abort(400, description="Request body is required")
    validated_params = AddFriendRequest.model_validate(data)
    request.validated_params = validated_params
    return add_friend(request).to_json()


@app.route('/users/<user_id>/feed', methods=['GET'])
@handle_errors()
def user_feed(user_id):
    return jsonify({"user": user_id, "feed": "Feed not implemented"})


<<<<<<< HEAD
@app.route('/users/<user_id>/profile', methods=['GET'])
def user_profile(user_id):
    """
    Fetch basic profile info plus a short summary and suggestions derived from shared data
    (common groups or a direct friend relationship).
    """
    return get_user_profile(request, user_id).to_json()


@app.route('/users/<user_id>/updates', methods=['GET'])
def user_updates(user_id):
    try:
        params = dict(request.args)
        validated_params = GetPaginatedRequest.model_validate(**params)
        request.validated_params = validated_params
        return get_user_updates(request, user_id).to_json()
    except (ValidationError, ValueError):
        abort(400, description="Invalid request parameters")


# Firebase Function entry point
def api_handler(incoming_request):
=======
# Firebase Function entry point 
@https_fn.on_request()
def api(incoming_request):
>>>>>>> ba46f61e
    """Cloud Function entry point that dispatches incoming HTTP requests to the Flask app."""
    return Response.from_app(app, incoming_request.environ)


if __name__ == '__main__':
    app.run(debug=True)<|MERGE_RESOLUTION|>--- conflicted
+++ resolved
@@ -1,10 +1,7 @@
 # Welcome to Cloud Functions for Firebase for Python!
 # To get started, simply uncomment the below code or create your own.
 # Deploy with `firebase deploy`
-<<<<<<< HEAD
-=======
 import functools
->>>>>>> ba46f61e
 import json
 
 from firebase_admin import initialize_app, firestore, auth
@@ -14,12 +11,8 @@
 from werkzeug.exceptions import HTTPException
 from werkzeug.wrappers import Response
 
-<<<<<<< HEAD
-from functions.pydantic_models import GetPaginatedRequest, AddFriendRequest
-from functions.user_profile.get_user_updates import get_user_updates
-=======
+from user_profile.get_user_updates import get_user_updates
 from models.pydantic_models import GetPaginatedRequest, AddFriendRequest
->>>>>>> ba46f61e
 from own_profile.add_friend import add_friend
 from own_profile.add_user import add_user
 from own_profile.get_my_feeds import get_my_feeds
@@ -247,7 +240,6 @@
     return jsonify({"user": user_id, "feed": "Feed not implemented"})
 
 
-<<<<<<< HEAD
 @app.route('/users/<user_id>/profile', methods=['GET'])
 def user_profile(user_id):
     """
@@ -268,13 +260,9 @@
         abort(400, description="Invalid request parameters")
 
 
-# Firebase Function entry point
-def api_handler(incoming_request):
-=======
 # Firebase Function entry point 
 @https_fn.on_request()
 def api(incoming_request):
->>>>>>> ba46f61e
     """Cloud Function entry point that dispatches incoming HTTP requests to the Flask app."""
     return Response.from_app(app, incoming_request.environ)
 
