--- conflicted
+++ resolved
@@ -17,11 +17,7 @@
   "license": "ISC",
   "description": "",
   "dependencies": {
-<<<<<<< HEAD
-    "@genkit-ai/googleai": "^1.12.0",
-=======
     "@genkit-ai/googleai": "^1.13.0",
->>>>>>> fc310ec6
     "axios": "^1.10.0",
     "cors": "^2.8.5",
     "country-state-city": "^3.2.1",
@@ -32,11 +28,7 @@
     "file-type": "^21.0.0",
     "firebase-admin": "^13.4.0",
     "firebase-functions": "^6.3.2",
-<<<<<<< HEAD
-    "genkit": "^1.12.0",
-=======
     "genkit": "^1.13.0",
->>>>>>> fc310ec6
     "zod": "^3.25.67"
   },
   "devDependencies": {
