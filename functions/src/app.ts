import cors from "cors";
import express, { ErrorRequestHandler, RequestHandler } from "express";
import { initializeApp } from "firebase-admin/app";
import { getAuth } from "firebase-admin/auth";
import { ZodError } from "zod";
import { getDevice } from "./device/get-device";
import { updateDevice } from "./device/update-device";
import { createFeedback } from "./feedback/create-feedback";
import { acceptInvitation } from "./invitations/accept-invitation";
import { createInvitation } from "./invitations/create-invitation";
import { getInvitation } from "./invitations/get-invitation";
import { getInvitations } from "./invitations/get-invitations";
import { rejectInvitation } from "./invitations/reject-invitation";
import { resendInvitation } from "./invitations/resend-invitation";
import { validateQueryParams, validateRequest } from "./middleware/validation";
import { analyzeSentimentSchema, createCommentSchema, createFeedbackSchema, createInvitationSchema, createProfileSchema, createReactionSchema, createUpdateSchema, deviceSchema, paginationSchema, testNotificationSchema, testPromptSchema, updateCommentSchema, updateProfileSchema } from "./models/validation-schemas";
import { createProfile } from "./own_profile/create-my-profile";
import { deleteProfile } from "./own_profile/delete-my-profile";
import { getFeeds } from "./own_profile/get-my-feeds";
import { getMyFriends } from "./own_profile/get-my-friends";
import { getProfile } from "./own_profile/get-my-profile";
import { getUpdates } from "./own_profile/get-my-updates";
import { getQuestion } from "./own_profile/get-question";
import { updateProfile } from "./own_profile/update-my-profile";
import { testNotification } from "./test/test-notification";
import { testPrompt } from "./test/test-prompt";
import { analyzeSentiment } from "./updates/analyze-sentiment";
import { createComment } from "./updates/create-comment";
import { createReaction } from "./updates/create-reaction";
import { createUpdate } from "./updates/create-update";
import { deleteComment } from "./updates/delete-comment";
import { deleteReaction } from "./updates/delete-reaction";
import { getComments } from "./updates/get-comments";
import { updateComment } from "./updates/update-comment";
import { getUserProfile } from "./user_profile/get-user-profile";
import { getUserUpdates } from "./user_profile/get-user-updates";
import {
    BadRequestError,
    ConflictError,
    ForbiddenError,
    InternalServerError,
    NotFoundError,
    UnauthorizedError
} from "./utils/errors";

// Initialize Firebase Admin
initializeApp();
const auth = getAuth();

const app = express();

// Basic middleware
app.use(express.json());
app.use(cors());

// Content type middleware to ensure JSON responses
const ensureJsonResponse: RequestHandler = (req, res, next) => {
    // Set content type for all responses
    res.setHeader('Content-Type', 'application/json');
    next();
};

// Apply content type middleware
app.use(ensureJsonResponse);

// Extend Express Request type to include userId and validated_params
declare global {
    namespace Express {
        interface Request {
            userId: string;  // Changed from optional to required since it's always set by auth middleware
            validated_params?: any; // This will be properly typed by the validation middleware
        }
    }
}

// Authentication middleware
const authenticate_request: RequestHandler = async (req, res, next) => {
    try {
        const auth_header = req.headers.authorization;
        if (!auth_header) {
            throw new UnauthorizedError("Authentication required: valid Firebase ID token needed");
        }

        const token = auth_header.startsWith("Bearer ")
            ? auth_header.split("Bearer ")[1]
            : auth_header;

        const decoded_token = await auth.verifyIdToken(token);
        const user_id = decoded_token.uid;

        if (!user_id) {
            throw new UnauthorizedError("Invalid token: no user ID found");
        }

        // Attach userId to request
        req.userId = user_id;
        next();
    } catch (error: unknown) {
        next(error);
    }
};

// Apply authentication to all routes
app.use(authenticate_request);

// Routes - leveraging Express 5+'s automatic error handling for async handlers
app.get("/me/profile", async (req, res) => {
    await getProfile(req, res);
});

app.get("/me/question", async (req, res) => {
    await getQuestion(req, res);
});

app.post("/me/profile", validateRequest(createProfileSchema), async (req, res) => {
    await createProfile(req, res);
});

app.put("/me/profile", validateRequest(updateProfileSchema), async (req, res) => {
    await updateProfile(req, res);
});

<<<<<<< HEAD
app.delete("/me/profile", handle_errors(false), async (req, res) => {
    await deleteProfile(req, res);
});

app.get("/me/updates", handle_errors(true), validateQueryParams(paginationSchema), async (req, res, next) => {
    await getUpdates(req, res, next);
=======
app.get("/me/updates", validateQueryParams(paginationSchema), async (req, res) => {
    await getUpdates(req, res);
>>>>>>> c00c27bf
});

app.get("/me/feed", validateQueryParams(paginationSchema), async (req, res) => {
    await getFeeds(req, res);
});

app.get("/me/friends", validateQueryParams(paginationSchema), async (req, res) => {
    await getMyFriends(req, res);
});

// User profile routes
app.get("/users/:target_user_id/profile", async (req, res) => {
    await getUserProfile(req, res);
});

app.get("/users/:target_user_id/updates", validateQueryParams(paginationSchema), async (req, res) => {
    await getUserUpdates(req, res);
});

// Invitation routes
app.get("/invitations", validateQueryParams(paginationSchema), async (req, res) => {
    await getInvitations(req, res);
});

app.get("/invitations/:invitation_id", async (req, res) => {
    await getInvitation(req, res);
});

app.post("/invitations", validateRequest(createInvitationSchema), async (req, res) => {
    await createInvitation(req, res);
});

app.post("/invitations/:invitation_id/accept", async (req, res) => {
    await acceptInvitation(req, res);
});

app.post("/invitations/:invitation_id/reject", async (req, res) => {
    await rejectInvitation(req, res);
});

app.post("/invitations/:invitation_id/resend", async (req, res) => {
    await resendInvitation(req, res);
});

// Device routes
app.get("/device", async (req, res) => {
    await getDevice(req, res);
});

app.put("/device", validateRequest(deviceSchema), async (req, res) => {
    await updateDevice(req, res);
});

// Update routes
app.post("/updates", validateRequest(createUpdateSchema), async (req, res) => {
    await createUpdate(req, res);
});

// Comment routes
app.get("/updates/:update_id/comments", validateQueryParams(paginationSchema), async (req, res) => {
    await getComments(req, res);
});

app.post("/updates/:update_id/comments", validateRequest(createCommentSchema), async (req, res) => {
    await createComment(req, res);
});

app.put("/updates/:update_id/comments/:comment_id", validateRequest(updateCommentSchema), async (req, res) => {
    await updateComment(req, res);
});

app.delete("/updates/:update_id/comments/:comment_id", async (req, res) => {
    await deleteComment(req, res);
});

// Reaction routes
app.post("/updates/:update_id/reactions", validateRequest(createReactionSchema), async (req, res) => {
    await createReaction(req, res);
});

app.delete("/updates/:update_id/reactions/:reaction_id", async (req, res) => {
    await deleteReaction(req, res);
});

// Sentiment analysis endpoint
app.post("/updates/sentiment", validateRequest(analyzeSentimentSchema), async (req, res) => {
    await analyzeSentiment(req, res);
});

// // Group routes
// app.get("/me/groups", handle_errors(false), async (req, res) => {
//     await getMyGroups(req, res);
// });

// app.post("/groups", handle_errors(true), validateRequest(createGroupSchema), async (req, res) => {
//     await createGroup(req, res);
// });

// app.get("/groups/:group_id/members", handle_errors(false), async (req, res) => {
//     await getGroupMembers(req, res, req.params.group_id);
// });

// app.post("/groups/:group_id/members", handle_errors(true), validateRequest(addGroupMembersSchema), async (req, res) => {
//     await addMembersToGroup(req, res, req.params.group_id);
// });

// app.get("/groups/:group_id/feed", handle_errors(true), validateQueryParams(paginationSchema), async (req, res) => {
//     await getGroupFeed(req, res, req.params.group_id);
// });

// app.get("/groups/:group_id/chats", handle_errors(true), validateQueryParams(paginationSchema), async (req, res) => {
//     await getGroupChats(req, res, req.params.group_id);
// });

// app.post("/groups/:group_id/chats", handle_errors(true), validateRequest(createChatMessageSchema), async (req, res) => {
//     await createGroupChatMessage(req, res, req.params.group_id);
// });

// Test prompt endpoint
app.post("/test/prompt", validateRequest(testPromptSchema), async (req, res) => {
    await testPrompt(req, res);
});

// Test notification endpoint
app.post("/test/notification", validateRequest(testNotificationSchema), async (req, res) => {
    await testNotification(req, res);
});

// Feedback endpoint
app.post("/feedback", validateRequest(createFeedbackSchema), async (req, res) => {
    await createFeedback(req, res);
});

// Catch-all route handler for unmatched routes
app.use((req, res) => {
    // Ensure content type is set to application/json
    res.setHeader('Content-Type', 'application/json');

    res.status(403).json({
        code: 403,
        name: "Forbidden",
        description: `Cannot ${req.method} ${req.path}`
    });
});

// Global error handler
const global_error_handler: ErrorRequestHandler = (err, req, res, next) => {
    // Log the error with request context
    console.error(`Error during ${req.method} ${req.path}:`, err);

    // Ensure content type is set to application/json
    res.setHeader('Content-Type', 'application/json');

    let statusCode = 500;
    let errorName = "Internal Server Error";
    let errorDescription = "An unexpected error occurred.";

    // Handle specific known errors
    if (err instanceof ZodError) {
        statusCode = 400;
        errorName = "Bad Request";
        errorDescription = "Invalid request parameters.";
    } else if (err instanceof BadRequestError) {
        statusCode = err.statusCode;
        errorName = err.name;
        errorDescription = err.message;
    } else if (err instanceof UnauthorizedError) {
        statusCode = err.statusCode;
        errorName = err.name;
        errorDescription = err.message;
    } else if (err instanceof ForbiddenError) {
        statusCode = err.statusCode;
        errorName = err.name;
        errorDescription = err.message;
    } else if (err instanceof NotFoundError) {
        statusCode = err.statusCode;
        errorName = err.name;
        errorDescription = err.message;
    } else if (err instanceof ConflictError) {
        statusCode = err.statusCode;
        errorName = err.name;
        errorDescription = err.message;
    } else if (err instanceof InternalServerError) {
        statusCode = err.statusCode;
        errorName = err.name;
        errorDescription = err.message;
    } else if (err && typeof err === 'object' && 'statusCode' in err && typeof (err as any).statusCode === 'number') {
        // Handle generic errors that might have a statusCode attached
        statusCode = (err as any).statusCode;
        errorName = (err as any).name || "Error";
        errorDescription = (err as any).message || "An error occurred.";
    }
    // For any other unknown error, we use the default 500 Internal Server Error

    // Send standardized error response
    res.status(statusCode).json({
        code: statusCode,
        name: errorName,
        description: errorDescription,
    });
};

// Register the global error handler last
app.use(global_error_handler);

export { app };<|MERGE_RESOLUTION|>--- conflicted
+++ resolved
@@ -120,17 +120,12 @@
     await updateProfile(req, res);
 });
 
-<<<<<<< HEAD
-app.delete("/me/profile", handle_errors(false), async (req, res) => {
+app.delete("/me/profile", async (req, res) => {
     await deleteProfile(req, res);
 });
 
-app.get("/me/updates", handle_errors(true), validateQueryParams(paginationSchema), async (req, res, next) => {
-    await getUpdates(req, res, next);
-=======
 app.get("/me/updates", validateQueryParams(paginationSchema), async (req, res) => {
     await getUpdates(req, res);
->>>>>>> c00c27bf
 });
 
 app.get("/me/feed", validateQueryParams(paginationSchema), async (req, res) => {
