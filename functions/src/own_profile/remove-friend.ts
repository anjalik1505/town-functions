import { Request } from 'express';
import { getFirestore } from 'firebase-admin/firestore';
import { ApiResponse, EventName, FriendshipRemovalEventParams } from '../models/analytics-events.js';
import { Collections } from '../models/constants.js';
import { NotFoundError } from '../utils/errors.js';
import { getFriendDoc, hasReachedCombinedLimit } from '../utils/friendship-utils.js';
import { getLogger } from '../utils/logging-utils.js';
import { createSummaryId } from '../utils/profile-utils.js';

import path from 'path';
import { fileURLToPath } from 'url';

const __filename = fileURLToPath(import.meta.url);
const logger = getLogger(path.basename(__filename));

/**
 * Removes a friendship between the current user and the specified friend.
 *
 * This function:
 * 1. Ensures migration to the new friend document system
 * 2. Gets the friend count before deletion for analytics
 * 3. Checks if friendship exists using the new system
 * 4. Deletes friend documents from both users' subcollections
 * 5. Returns success response with analytics tracking
 *
 * @param req - The Express request object containing:
 *              - userId: The authenticated user's ID (attached by authentication middleware)
 *              - params: Request parameters containing:
 *                - friend_user_id: The ID of the friend to remove
 *
 * @returns An ApiResponse with null data and analytics
 *
 * @throws 404: Friendship not found
 */
export const removeFriend = async (req: Request): Promise<ApiResponse<null>> => {
  const currentUserId = req.userId;
  const friendUserId = req.params.friend_user_id as string;

  logger.info(`User ${currentUserId} removing friend ${friendUserId}`);

  const db = getFirestore();

  // Get friend count before deletion for analytics
  const { friendCount: friendCountBefore } = await hasReachedCombinedLimit(currentUserId);

  // Check if friendship exists using the new friend document system
  const friendDocResult = await getFriendDoc(currentUserId, friendUserId);

  if (!friendDocResult) {
    logger.warn(`Friendship between ${currentUserId} and ${friendUserId} not found`);
    throw new NotFoundError('Friendship not found');
  }

<<<<<<< HEAD
  // Delete friend documents from both users' subcollections
  const batch = db.batch();

  // Delete current user's friend document about the friend
  const currentUserFriendRef = db
    .collection(Collections.PROFILES)
    .doc(currentUserId)
    .collection(Collections.FRIENDS)
    .doc(friendUserId);
  batch.delete(currentUserFriendRef);

  // Delete friend's friend document about the current user
  const friendUserFriendRef = db
    .collection(Collections.PROFILES)
    .doc(friendUserId)
    .collection(Collections.FRIENDS)
    .doc(currentUserId);
  batch.delete(friendUserFriendRef);

=======
  // Create batch for atomic operations
  const batch = db.batch();

  // Delete the friendship document
  batch.delete(friendshipRef);

  // Delete the summary documents created for this friendship
  const summaryIdForCurrentUser = createSummaryId(currentUserId, friendUserId);
  const summaryRefForCurrentUser = db.collection(Collections.USER_SUMMARIES).doc(summaryIdForCurrentUser);
  batch.delete(summaryRefForCurrentUser);

  const summaryIdForFriend = createSummaryId(friendUserId, currentUserId);
  const summaryRefForFriend = db.collection(Collections.USER_SUMMARIES).doc(summaryIdForFriend);
  batch.delete(summaryRefForFriend);

  // Commit all operations in batch
>>>>>>> 0d198012
  await batch.commit();

  logger.info(`Removed friendship and summaries between ${currentUserId} and ${friendUserId}`);

  // Friend count after deletion
  const friendCountAfter = friendCountBefore - 1;

  // Create analytics event
  const event: FriendshipRemovalEventParams = {
    friend_count_before: friendCountBefore,
    friend_count_after: friendCountAfter,
  };

  return {
    data: null,
    status: 204,
    analytics: {
      event: EventName.FRIENDSHIP_REMOVED,
      userId: currentUserId,
      params: event,
    },
  };
};<|MERGE_RESOLUTION|>--- conflicted
+++ resolved
@@ -51,7 +51,6 @@
     throw new NotFoundError('Friendship not found');
   }
 
-<<<<<<< HEAD
   // Delete friend documents from both users' subcollections
   const batch = db.batch();
 
@@ -71,12 +70,7 @@
     .doc(currentUserId);
   batch.delete(friendUserFriendRef);
 
-=======
-  // Create batch for atomic operations
-  const batch = db.batch();
-
-  // Delete the friendship document
-  batch.delete(friendshipRef);
+  await batch.commit();
 
   // Delete the summary documents created for this friendship
   const summaryIdForCurrentUser = createSummaryId(currentUserId, friendUserId);
@@ -88,7 +82,6 @@
   batch.delete(summaryRefForFriend);
 
   // Commit all operations in batch
->>>>>>> 0d198012
   await batch.commit();
 
   logger.info(`Removed friendship and summaries between ${currentUserId} and ${friendUserId}`);
