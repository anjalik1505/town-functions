--- conflicted
+++ resolved
@@ -6,19 +6,7 @@
   InvitationNotificationEventParams,
   InvitationNotificationsEventParams,
 } from '../models/analytics-events.js';
-<<<<<<< HEAD
-import { Collections, DeviceFields, ProfileFields, SYSTEM_USER } from '../models/constants.js';
-=======
-import {
-  Collections,
-  DeviceFields,
-  FriendshipFields,
-  NotificationTypes,
-  ProfileFields,
-  QueryOperators,
-  SYSTEM_USER,
-} from '../models/constants.js';
->>>>>>> fc310ec6
+import { Collections, DeviceFields, NotificationTypes, ProfileFields, SYSTEM_USER } from '../models/constants.js';
 import { trackApiEvents } from '../utils/analytics-utils.js';
 import { migrateFriendDocsForUser } from '../utils/friendship-utils.js';
 import { getLogger } from '../utils/logging-utils.js';
