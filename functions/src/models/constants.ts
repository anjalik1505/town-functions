--- conflicted
+++ resolved
@@ -22,11 +22,8 @@
   NUDGES: 'nudges',
   TIME_BUCKETS: 'time_buckets',
   TIME_BUCKET_USERS: 'users',
-<<<<<<< HEAD
+  PHONES: 'phones',
   FRIENDS: 'friends',
-=======
-  PHONES: 'phones',
->>>>>>> 0d198012
 } as const;
 
 // Document names
@@ -65,28 +62,8 @@
   CONNECT_TO: 'connect_to',
   PERSONALITY: 'personality',
   TONE: 'tone',
-<<<<<<< HEAD
+  PHONE_NUMBER: 'phone_number',
   FRIENDS_TO_CLEANUP: 'friends_to_cleanup',
-=======
-  PHONE_NUMBER: 'phone_number',
-} as const;
-
-// Field names for Friendship documents
-export const FriendshipFields = {
-  SENDER_ID: 'sender_id',
-  SENDER_USERNAME: 'sender_username',
-  SENDER_NAME: 'sender_name',
-  SENDER_AVATAR: 'sender_avatar',
-  SENDER_LAST_UPDATE_EMOJI: 'sender_last_update_emoji',
-  RECEIVER_ID: 'receiver_id',
-  RECEIVER_USERNAME: 'receiver_username',
-  RECEIVER_NAME: 'receiver_name',
-  RECEIVER_AVATAR: 'receiver_avatar',
-  RECEIVER_LAST_UPDATE_EMOJI: 'receiver_last_update_emoji',
-  MEMBERS: 'members',
-  CREATED_AT: 'created_at',
-  UPDATED_AT: 'updated_at',
->>>>>>> 0d198012
 } as const;
 
 // Field names for Invitation documents
