--- conflicted
+++ resolved
@@ -1,12 +1,8 @@
 import { Request, Response } from "express";
 import { getFirestore, QueryDocumentSnapshot, Timestamp } from "firebase-admin/firestore";
 import { Collections, FriendshipFields, ProfileFields, QueryOperators, Status, UpdateFields } from "../models/constants";
-<<<<<<< HEAD
-import { Update } from "../models/data-models";
+import { Update, UpdatesResponse } from "../models/data-models";
 import { createFriendshipId } from "../utils/friendship-utils";
-=======
-import { Update, UpdatesResponse } from "../models/data-models";
->>>>>>> 671f1d0a
 import { getLogger } from "../utils/logging-utils";
 import { formatTimestamp } from "../utils/timestamp-utils";
 
